--- conflicted
+++ resolved
@@ -1,60 +1,56 @@
-.. currentmodule:: seemps.analysis.integration
-
-.. _analysis_integration:
-
-********************
-Function Integration
-********************
-
-Functions encoded in MPS/TT form can be efficiently integrated by contracting them with MPS encodings of weights that implement some quadrature formula. For instance, a simple Riemann approximation results from the addition of all values of the functions, weighted by the interval size, which are equivalent to the contraction between the representation of :math:`f(x)` and the identity function :math:`g(x)=1`
-
-.. math::
-    \int f(x)\mathrm{d}x \simeq \sum_i f(x_i) \Delta{x} = \langle g | f\rangle.
-
-In this scenario, the quadrature corresponding to the state :math:`\langle g |` is given by the midpoint quadrature rule. More sophisticated quadrature rules result in more efficient convergence rates---i.e. requiring less nodes or tensor cores to compute an accurate estimation of the true integral.
-
-In the following table we outline implemented routines that construct the states associated to various quadratures---i.e. ``mps_*`` functions---and a routine that implements the integral using any of those rules :func:`integrate_mps`. These routines are valid for input MPS with binary physical dimension, following the quantics representation, and divide in two families:
-
-Newton-Côtes quadratures
-------------------------
-These are useful to integrate equispaced discretizations, each of increasing order. Compatible with discretizations stemming from :class:`~seemps.analysis.mesh.RegularInterval` objects. The larger the order, the better the convergence rate. However, large-order quadratures impose restrictions on the amounts of qubits they support:
-
-- :func:`mps_simpson` requires a number of qubits divisible by 2.
-- :func:`mps_fifth_order` requires a number of qubits divisible by 4.
-
-.. autosummary::
-
-    mps_trapezoidal
-    mps_simpson38
-    mps_fifth_order
-
-Clenshaw-Curtis quadratures
----------------------------
-These are useful to integrate irregular discretizations on either the Chebyshev zeros (Chebyshev-Gauss nodes) or the Chebyshev extrema (Chebyshev-Lobatto nodes). These have an exponentially better rate of convergence than the Newton-Côtes ones. Compatible with discretizations stemming from :class:`~seemps.analysis.mesh.ChebyshevInterval` objects.
-
-.. autosummary::
-
-    mps_fejer
-    mps_clenshaw_curtis
-
-Integration
------------
-<<<<<<< HEAD
-The standard method for integration consists in first constructing the multivariate quadrature rule using the previous routines, together with :class:`~seemps.analysis.factories.mps_tensor_product` and :class:`~seemps.analysis.factories.mps_tensor_sum` tensorized operations. Then, this quadrature is to be contracted with the desired MPS target using the scalar product routine :func:`~seemps.state.scprod`. However, for ease of use, a helper routine :class:`~seemps.analysis.integration.integrate_mps` is given that automatically computes the best possible quadrature rule associated to a :class:`~seemps.analysis.mesh.Mesh` object, and contracts with the target MPS to compute the integral:
-=======
-The standard method for integration consists in first constructing the multivariate quadrature rule using the previous routines, together with :class:`~seemps.state.mps_tensor_product` and :class:`~seemps.state.mps_tensor_sum` tensorized operations. Then, this quadrature is to be contracted with the desired MPS target using the scalar product routine :class:`~seemps.state.scprod`. However, for ease of use, a helper routine :class:`integrate_mps` is given that automatically computes the best possible quadrature rule associated to a :class:`~seemps.analysis.mesh.Mesh` object, and contracts with the target MPS to compute the integral:
->>>>>>> 3a5a0ff7
-
-.. autosummary::
-
-    integrate_mps
-
-Both this helper routine and the MPS quadrature rules are only valid for standard function representations in MPS with binary quantization. For more general structures, integration using tensor cross-interpolation (TCI) is preferred, using the :func:`~seemps.analysis.cross.cross_interpolation` routine. Helper methods exist for the general case, requiring an input :class:`~seemps.analysis.mesh.Mesh` object containing the quadrature rules. The function :func:`~seemps.analysis.integration.quadrature_mesh_to_mps` transforms this mesh into a quadrature MPS which may be contracted with the input function using the inner product :func:`~seemps.state.scprod`.
-
-.. autosummary::
-    :toctree: generated/
-
-    ~mesh_to_quadrature_mesh
-    ~quadrature_mesh_to_mps
-
+.. currentmodule:: seemps.analysis.integration
+
+.. _analysis_integration:
+
+********************
+Function Integration
+********************
+
+Functions encoded in MPS/TT form can be efficiently integrated by contracting them with MPS encodings of weights that implement some quadrature formula. For instance, a simple Riemann approximation results from the addition of all values of the functions, weighted by the interval size, which are equivalent to the contraction between the representation of :math:`f(x)` and the identity function :math:`g(x)=1`
+
+.. math::
+    \int f(x)\mathrm{d}x \simeq \sum_i f(x_i) \Delta{x} = \langle g | f\rangle.
+
+In this scenario, the quadrature corresponding to the state :math:`\langle g |` is given by the midpoint quadrature rule. More sophisticated quadrature rules result in more efficient convergence rates---i.e. requiring less nodes or tensor cores to compute an accurate estimation of the true integral.
+
+In the following table we outline implemented routines that construct the states associated to various quadratures---i.e. ``mps_*`` functions---and a routine that implements the integral using any of those rules :func:`integrate_mps`. These routines are valid for input MPS with binary physical dimension, following the quantics representation, and divide in two families:
+
+Newton-Côtes quadratures
+------------------------
+These are useful to integrate equispaced discretizations, each of increasing order. Compatible with discretizations stemming from :class:`~seemps.analysis.mesh.RegularInterval` objects. The larger the order, the better the convergence rate. However, large-order quadratures impose restrictions on the amounts of qubits they support:
+
+- :func:`mps_simpson` requires a number of qubits divisible by 2.
+- :func:`mps_fifth_order` requires a number of qubits divisible by 4.
+
+.. autosummary::
+
+    mps_trapezoidal
+    mps_simpson38
+    mps_fifth_order
+
+Clenshaw-Curtis quadratures
+---------------------------
+These are useful to integrate irregular discretizations on either the Chebyshev zeros (Chebyshev-Gauss nodes) or the Chebyshev extrema (Chebyshev-Lobatto nodes). These have an exponentially better rate of convergence than the Newton-Côtes ones. Compatible with discretizations stemming from :class:`~seemps.analysis.mesh.ChebyshevInterval` objects.
+
+.. autosummary::
+
+    mps_fejer
+    mps_clenshaw_curtis
+
+Integration
+-----------
+The standard method for integration consists in first constructing the multivariate quadrature rule using the previous routines, together with :class:`~seemps.analysis.factories.mps_tensor_product` and :class:`~seemps.analysis.factories.mps_tensor_sum` tensorized operations. Then, this quadrature is to be contracted with the desired MPS target using the scalar product routine :class:`~seemps.state.scprod`. However, for ease of use, a helper routine :class:`~seemps.analysis.integration.integrate_mps` is given that automatically computes the best possible quadrature rule associated to a :class:`~seemps.analysis.mesh.Mesh` object, and contracts with the target MPS to compute the integral:
+
+.. autosummary::
+
+    integrate_mps
+
+Both this helper routine and the MPS quadrature rules are only valid for standard function representations in MPS with binary quantization. For more general structures, integration using tensor cross-interpolation (TCI) is preferred, using the :func:`~seemps.analysis.cross.cross_interpolation` routine. Helper methods exist for the general case, requiring an input :class:`~seemps.analysis.mesh.Mesh` object containing the quadrature rules. The function :func:`~seemps.analysis.integration.quadrature_mesh_to_mps` transforms this mesh into a quadrature MPS which may be contracted with the input function using the inner product :func:`~seemps.state.scprod`.
+
+.. autosummary::
+    :toctree: generated/
+
+    ~mesh_to_quadrature_mesh
+    ~quadrature_mesh_to_mps
+
 An example on how to use these functions is shown in `Integration.ipynb <https://github.com/juanjosegarciaripoll/seemps2/blob/main/examples/Integration.ipynb>`_.