.. _analysis_loading:

****************
Function Loading
****************

The SeeMPS library provides several methods to load univariate and multivariate functions in MPS and MPO structures. In the following, the most important are listed.

Tensorized operations
---------------------
These methods are useful to construct MPS corresponding to domain discretizations, and compose them using tensor products and sums to construct multivariate domains.

.. autosummary::

    ~seemps.analysis.mesh.RegularInterval
    ~seemps.analysis.mesh.ChebyshevInterval
    ~seemps.analysis.factories.mps_interval
    ~seemps.state.mps_tensor_product
    ~seemps.state.mps_tensor_sum

Tensor cross-interpolation (TCI)
--------------------------------
These methods are useful to compose MPS or MPO representations of black-box functions using tensor cross-interpolation (TCI). See :doc:`algorithms/tci`

<<<<<<< HEAD
.. autosummary::
    :toctree: generated/
    ~seemps.analysis.cross.cross_interpolation
    ~seemps.analysis.cross.cross_maxvol
    ~seemps.analysis.cross.cross_dmrg
    ~seemps.analysis.cross.cross_greedy
    ~seemps.analysis.cross.black_box.BlackBoxLoadMPS
    ~seemps.analysis.cross.black_box.BlackBoxLoadMPO
    ~seemps.analysis.cross.black_box.BlackBoxComposeMPS

    
Orthogonal polynomial expansions
--------------------------------
These methods are useful to compose univariate function on generic initial MPS or MPO and compute MPS approximations of functions.
See :doc:`algorithms/expansion`.

.. autosummary::
    :toctree: generated/
    
    ~seemps.analysis.expansion.mps_polynomial_expansion
    ~seemps.analysis.expansion.mpo_polynomial_expansion
    ~seemps.analysis.expansion.PowerExpansion
    ~seemps.analysis.expansion.ChebyshevExpansion
    ~seemps.analysis.expansion.LegendreExpansion
=======

Polynomial expansions
---------------------
These methods are useful to compose univariate function on generic initial MPS or MPO and compute MPS approximations of functions. See :doc:`algorithms/polynomials`
>>>>>>> 3a5a0ff7a0800aee8e1cf7537c1aefa73b5e1ad4


Multiscale interpolative constructions
--------------------------------------
These methods are useful to construct polynomial interpolants of low-dimensional functions in MPS using the Chebyshev-Lagrange interpolation framework.
See :doc:`algorithms/lagrange`.
<<<<<<< HEAD

.. autosummary::
    :toctree: generated/
    
    ~seemps.analysis.lagrange.mps_lagrange_chebyshev_basic
    ~seemps.analysis.lagrange.mps_lagrange_chebyshev_rr
    ~seemps.analysis.lagrange.mps_lagrange_chebyshev_lrr

Generic polynomial constructions
--------------------------------
These methods are useful to construct generic polynomials in the monomial basis from a collection of coefficients.

.. autosummary::
    :toctree: generated/
    
    ~seemps.analysis.polynomials.mps_from_polynomial
=======
>>>>>>> 3a5a0ff7a0800aee8e1cf7537c1aefa73b5e1ad4<|MERGE_RESOLUTION|>--- conflicted
+++ resolved
@@ -22,59 +22,13 @@
 --------------------------------
 These methods are useful to compose MPS or MPO representations of black-box functions using tensor cross-interpolation (TCI). See :doc:`algorithms/tci`
 
-<<<<<<< HEAD
-.. autosummary::
-    :toctree: generated/
-    ~seemps.analysis.cross.cross_interpolation
-    ~seemps.analysis.cross.cross_maxvol
-    ~seemps.analysis.cross.cross_dmrg
-    ~seemps.analysis.cross.cross_greedy
-    ~seemps.analysis.cross.black_box.BlackBoxLoadMPS
-    ~seemps.analysis.cross.black_box.BlackBoxLoadMPO
-    ~seemps.analysis.cross.black_box.BlackBoxComposeMPS
-
-    
-Orthogonal polynomial expansions
---------------------------------
-These methods are useful to compose univariate function on generic initial MPS or MPO and compute MPS approximations of functions.
-See :doc:`algorithms/expansion`.
-
-.. autosummary::
-    :toctree: generated/
-    
-    ~seemps.analysis.expansion.mps_polynomial_expansion
-    ~seemps.analysis.expansion.mpo_polynomial_expansion
-    ~seemps.analysis.expansion.PowerExpansion
-    ~seemps.analysis.expansion.ChebyshevExpansion
-    ~seemps.analysis.expansion.LegendreExpansion
-=======
 
 Polynomial expansions
 ---------------------
 These methods are useful to compose univariate function on generic initial MPS or MPO and compute MPS approximations of functions. See :doc:`algorithms/polynomials`
->>>>>>> 3a5a0ff7a0800aee8e1cf7537c1aefa73b5e1ad4
 
 
 Multiscale interpolative constructions
 --------------------------------------
 These methods are useful to construct polynomial interpolants of low-dimensional functions in MPS using the Chebyshev-Lagrange interpolation framework.
-See :doc:`algorithms/lagrange`.
-<<<<<<< HEAD
-
-.. autosummary::
-    :toctree: generated/
-    
-    ~seemps.analysis.lagrange.mps_lagrange_chebyshev_basic
-    ~seemps.analysis.lagrange.mps_lagrange_chebyshev_rr
-    ~seemps.analysis.lagrange.mps_lagrange_chebyshev_lrr
-
-Generic polynomial constructions
---------------------------------
-These methods are useful to construct generic polynomials in the monomial basis from a collection of coefficients.
-
-.. autosummary::
-    :toctree: generated/
-    
-    ~seemps.analysis.polynomials.mps_from_polynomial
-=======
->>>>>>> 3a5a0ff7a0800aee8e1cf7537c1aefa73b5e1ad4+See :doc:`algorithms/lagrange`.