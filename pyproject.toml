[build-system]
requires = ["setuptools", "cython>=3.0.0", "numpy", "scipy"]
build-backend = "setuptools.build_meta"

[project]
name = "seemps"
<<<<<<< HEAD
version = "2.3.2"
=======
version = "2.9.5"
>>>>>>> 3a5a0ff7
description = "Matrix Product State library for quantum simulation and numerical analysis"
readme = "README.md"
license = {file = "LICENSE"}
authors = [
    {name = "Juan José García Ripoll", email = "juanjose.garciaripoll@gmail.com"},
    {name = "Paula García Molina"},
    {name = "Juan José Rodríguez aldavero"},
]
maintainers = [
    {name = "Juan José García Ripoll", email = "juanjose.garciaripoll@gmail.com"},
]
keywords = [
    "quantum-computing",
    "matrix-product-states",
    "tensor-networks",
    "dmrg",
    "numerical-analysis",
    "quantum-simulation",
]
classifiers = [
    "Development Status :: 4 - Beta",
    "Intended Audience :: Science/Research",
    "License :: OSI Approved :: MIT License",
    "Operating System :: OS Independent",
    "Programming Language :: Python :: 3",
    "Programming Language :: Python :: 3.11",
    "Programming Language :: Python :: 3.12",
    "Topic :: Scientific/Engineering :: Physics",
    "Topic :: Scientific/Engineering :: Mathematics",
]
dependencies = [
    "numpy",
    "scipy",
    "h5py",
]
requires-python = ">= 3.11"

[project.urls]
"Homepage" = "https://github.com/juanjosegarciaripoll/seemps2"
"Repository" = "https://github.com/juanjosegarciaripoll/seemps2"
"Documentation" = "https://seemps2.hbar.es/"
"Bug Tracker" = "https://github.com/juanjosegarciaripoll/seemps2/issues"
"Changelog" = "https://github.com/juanjosegarciaripoll/seemps2/releases"

[tool.setuptools.packages.find]
where = ["src"]  # list of folders that contain the packages (["."] by default)
include = ["seemps*"]  # package names should match these glob patterns (["*"] by default)

[tool.ruff]
exclude = [
    ".git",
	".github",
	"__pycache__",
	"build",
	"dist",
	"venv",
	".flake8",
	"scipy-stubs",
]

# Same as Black.
line-length = 88
indent-width = 4

[tool.ruff.lint]
# Checks to ignore or add
ignore = ["E741",
    "D100",  # Missing docstring in public module
    "D104",  # Missing docstring in public package
    "D105",  # Missing docstring in magic method
    "D107",  # Missing docstring in __init__
]
# select = ["D"]  # Enable pydocstyle checks

[tool.ruff.lint.pydocstyle]
convention = "numpy"

[tool.ruff.format]
# Like Black, use double quotes for strings.
quote-style = "double"

# Like Black, indent with spaces, rather than tabs.
indent-style = "space"

# Like Black, respect magic trailing commas.
skip-magic-trailing-comma = false

# Like Black, automatically detect the appropriate line ending.
line-ending = "auto"

[project.optional-dependencies]
# Minimal optional deps for PyPI users
test = [
    "opt_einsum",  # For testing tensor contractions
]

[dependency-groups]
# Local development dependencies (not published to PyPI)
dev = [
    "numpy>=2.3",
    "mypy>=1.19",
    "ruff>=0.14",
    "basedpyright>=1.34",
    "darglint",      # Docstring-signature consistency
    "opt_einsum",    # To test contractions
    "optype[numpy]", # For typing tensors
    "scipy-stubs",
    "coverage>=7.12.0",
    "pre-commit>=4.5.0",
]
doc = [
    "numpydoc>=1.10.0",
    "pydata-sphinx-theme>=0.16.1",
    "sphinx>=9.0.0",
    "sphinxcontrib-bibtex>=2.6.5",
]

[tool.basedpyright]
# See https://github.com/DetachHead/basedpyright/blob/main/docs/configuration.md
reportUnnecessaryTypeIgnoreComment = false
# TODO: Remove this option and report underscore function being imported
reportPrivateUsage = false
# TODO: Remove these once we have well defined values for the NDArray dtypes
reportUnknownVariableType = false
reportUnknownMemberType = false
reportUnknownParameterType = false
# TODO: Remove these once we don't have variables with uppercase letters
# (e.g. in hamiltonians.py 'H' is used as a variable)
reportConstantRedefinition = false
# TODO: Remove this option once we don't use Any anywhere
reportAny = false
reportExplicitAny = false
# TODO: Explicitly ignore function output by assigning it to '_'
reportUnusedCallResult = false
# TODO: Explicitly install stubs for scipy, h5py
reportMissingTypeStubs = false
# TODO: Eliminate unused variables
reportUnusedVariable = false
reportUnusedParameter = false
# TODO: Eliminate uses of Callable without arguments
reportMissingTypeArgument = false
# TODO: use @override whenever a new implementation for a method is
# provided, even abstract methods, as per https://peps.python.org/pep-0698/
reportImplicitOverride = false
# TODO: unfortunately, we need cyclic imports
reportImportCycles = false
# TODO: we use isinstance(...) to assert types in some operations (e.g. addition
# of MPO) because we cannot believe inputs are of the right type
reportUnnecessaryIsInstance = false
reportUnreachable = false
reportUnnecessaryComparison = false
# TODO: Remove all calls in initializers
reportCallInDefaultInitializer = false
# TODO: Rename imported functions with _ prefix
reportPrivateLocalImportUsage = false
reportUnknownArgumentType = false
# TODO: Remove this to detect _check_convergence and other unused functions
reportUnusedFunction=false
failOnWarnings = false

[tool.mypy]
warn_incomplete_stub = false
ignore_missing_imports = true

[tool.docformatter]
recursive = true
wrap-summaries = 88
wrap-descriptions = 88
blank = true<|MERGE_RESOLUTION|>--- conflicted
+++ resolved
@@ -4,11 +4,7 @@
 
 [project]
 name = "seemps"
-<<<<<<< HEAD
-version = "2.3.2"
-=======
 version = "2.9.5"
->>>>>>> 3a5a0ff7
 description = "Matrix Product State library for quantum simulation and numerical analysis"
 readme = "README.md"
 license = {file = "LICENSE"}
