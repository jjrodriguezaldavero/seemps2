--- conflicted
+++ resolved
@@ -417,7 +417,34 @@
     return np.array(permutation, dtype=int)
 
 
-<<<<<<< HEAD
+__all__ = [
+    "Interval",
+    "IntegerInterval",
+    "RegularInterval",
+    "ChebyshevInterval",
+    "QuantizedInterval",
+    "ArrayInterval",
+    "Mesh",
+    "array_affine",
+    "mps_to_mesh_matrix",
+    "interleaving_permutation",
+]
+
+
+__all__ = [
+    "Interval",
+    "IntegerInterval",
+    "RegularInterval",
+    "ChebyshevInterval",
+    "QuantizedInterval",
+    "ArrayInterval",
+    "Mesh",
+    "array_affine",
+    "mps_to_mesh_matrix",
+    "interleaving_permutation",
+]
+
+
 def mesh_to_mps_indices(mesh_indices: Matrix, map_matrix: Matrix | None) -> Matrix:
     """
     Maps indices defined on a discretization mesh to the corresponding MPS indices.
@@ -442,18 +469,4 @@
         for r, w in zip(rows, weights):
             mps_indices[:, r] = col // w
             col = col % w
-    return mps_indices
-=======
-__all__ = [
-    "Interval",
-    "IntegerInterval",
-    "RegularInterval",
-    "ChebyshevInterval",
-    "QuantizedInterval",
-    "ArrayInterval",
-    "Mesh",
-    "array_affine",
-    "mps_to_mesh_matrix",
-    "interleaving_permutation",
-]
->>>>>>> 3a5a0ff7
+    return mps_indices