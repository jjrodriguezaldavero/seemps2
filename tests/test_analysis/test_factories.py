--- conflicted
+++ resolved
@@ -2,16 +2,11 @@
 from seemps.analysis.factories import (
     mps_equispaced,
     mps_exponential,
-<<<<<<< HEAD
-    mps_sine,
-    mps_cosine,
-=======
     mps_sin,
     mps_cos,
     RegularHalfOpenInterval,
     RegularClosedInterval,
     ChebyshevZerosInterval,
->>>>>>> 139048da
     mps_interval,
     mps_tensor_sum,
     mps_tensor_product,
@@ -21,7 +16,6 @@
     RegularClosedInterval,
     ChebyshevZerosInterval,
 )
-
 from ..tools import TestCase
 from .tools_analysis import reorder_tensor
 
@@ -75,7 +69,6 @@
 
 
 class TestMPSOperations(TestCase):
-
     def test_tensor_product(self):
         sites = 5
         interval = RegularHalfOpenInterval(-1, 2, 2**sites)
